--- conflicted
+++ resolved
@@ -17,20 +17,7 @@
         ],
         "tiling": "2"
     },
-<<<<<<< HEAD
-    {
-        "name": "dyekwyalarnmambmbmsmqmemmmdmkgd",
-        "sprite": "doyouevenknowwhatyouarelookingatrightnowmiamigomibromibrothermisistermiquagmiremiemomimommidadmiketchupgangerdoppler",
-        "color": [
-            "6",
-            "4"
-        ],
-        "tiling": "2"
-    },
-    {
-=======
 	{
->>>>>>> be50653b
         "name": "text_her",
         "sprite": "text_her",
         "color": [
@@ -45,15 +32,6 @@
         "color": [
             "3",
             "1"
-        ],
-        "tiling": "-1"
-    },
-    {
-        "name": "text_dyekwyalarnmambmbmsmqmemmmdmkgd",
-        "sprite": "text_doyouevenknowwhatyouarelookingatrightnowmiamigomibromibrothermisistermiquagmiremiemomimommidadmiketchupgangerdoppler",
-        "color": [
-            "6",
-            "4"
         ],
         "tiling": "-1"
     },
