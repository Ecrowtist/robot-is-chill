# See CONTRIBUTING.md for how to properly edit this file.



text_bomb2 = {sprite = "text_bomb", color = [1, 1], tiling = "none"}

bomb2 = {sprite = "bomb", color = [1, 1], tiling = "none"}

arrow2 = {sprite = "arrow2", color = [5, 2], tiling = "directional"}

camera = {sprite = "camerawithflash", color = [0, 3], tiling = "none"}

camera3 = {sprite = "camera3", color = [0, 3], tiling = "none"}

kekeke = {sprite = "kekeke", color = [2, 2], tiling = "diagonal_tiling"}

bababa = {sprite = "bababa", color = [0, 3], tiling = "diagonal_tiling"}

badbadbad = {sprite = "badbadbad", color = [1, 4], tiling = "diagonal_tiling"}

meme = {sprite = "meme", color = [3, 1], tiling = "diagonal_tiling"}

jijiji = {sprite = "jijiji", color = [2, 3], tiling = "diagonal_tiling"}

bibibi = {sprite = "bibibi", color = [0, 3], tiling = "diagonal_tiling"}

itit = {sprite = "itit", color = [1, 4], tiling = "diagonal_tiling"}

submarine = {sprite = "sub", color = [3, 4], tiling = "none"}

snombad = {sprite = "snombad", color = [0, 3], tiling = "directional"}

fort2 = {sprite = "fort2", color = [1, 1], tiling = "diagonal_tiling"}

"it's" = {sprite = "it's", color = [3, 1], tiling = "character"}

"text_it's" = {sprite = "text_it-s", color = [3, 1], tiling = "none"}

goop = {sprite = "goop", color = [1, 3], tiling = "tiling"}

trees2 = {sprite = "trees2", color = [5, 2], tiling = "none"}

hole = {sprite = "hole", color = [0, 1], tiling = "none"}

wood = {sprite = "wood", color = [6, 3], tiling = "diagonal_tiling"}

text_wood = {sprite = "text_wood", color = [6, 3], tiling = "none"}

cledge = {sprite = "cledge", color = [4, 4], tiling = "tiling"}

hedge2 = {sprite = "hedgeplatformer", color = [5, 2], tiling = "diagonal_tiling"}

cube2 = {sprite = "cube", color = [5, 3], tiling = "none"}

floppy2 = {sprite = "floppy", color = [0, 2], tiling = "none"}

furnace = {sprite = "furnace", color = [0, 1], tiling = "none"}

metal = {sprite = "metal", color = [1, 1], tiling = "none"}

steampackwall = {sprite = "wallmetal", color = [0, 1], tiling = "tiling"}

badcat = {sprite = "badcatold", color = [1, 4], tiling = "character"}

porter = {sprite = "portele", color = [1, 4], tiling = "none"}

smoke = {sprite = "smoke", color = [0, 0], tiling = "none"}

pice = {sprite = "pice", color = [1, 2], tiling = "tiling"}

"it'd" = {sprite = "it'd", color = [5, 2], tiling = "character"}

"text_it'd" = {sprite = "text_it'd", color = [5, 2], tiling = "none"}

eeh = {sprite = "eeh", color = [3, 0], tiling = "directional"}

coro = {sprite = "coro", color = [6, 2], tiling = "character"}

yayi = {sprite = "yayi", color = [4, 3], tiling = "character"}

jimjim = {sprite = "jimjim", color = [5, 4], tiling = "character"}

dustes = {sprite = "dustes", color = [6, 2], tiling = "none"}

pixels = {sprite = "pixels", color = [0, 3], tiling = "none"}

octocat = {sprite = "octocat", color = [1, 1], tiling = "none"}

ohno = {sprite = "ohno", color = [0, 3], tiling = "none"}

cycat = {sprite = "cycat", color = [3, 0], tiling = "none"}

gavel = {sprite = "gavel", color = [3, 4], tiling = "directional"}

ele = {sprite = "elephant", color = [3, 3], tiling = "directional"}

dopairs_old = {sprite = "dopairs_old", color = [0, 3], tiling = "character"}

star2 = {sprite = "star2", color = [2, 4], tiling = "none"}

drop2 = {sprite = "drop", color = [2, 4], tiling = "none"}

dollartock = {sprite = "stockup", color = [2, 2], tiling = "none"}

stock = {sprite = "stock", color = [3, 3], tiling = "none"}

text_dollartock = {sprite = "text_stockup", color = [2, 2], tiling = "none"}

text_stock = {sprite = "text_stock", color = [3, 3], tiling = "none"}

ixix = {sprite = "ixix", color = [1, 1], tiling = "directional"}

text_ixix = {sprite = "text_ixix", color = [1, 1], tiling = "none"}

kaka = {sprite = "kaka", color = [0, 0], tiling = "character"}

text_undef = {sprite = "text_filler", color = [0, 3], tiling = "none"}

seastar2 = {sprite = "seastar2", color = [2, 3], tiling = "none"}

sine = {sprite = "sine", color = [5, 3], tiling = "tiling"}

raaagh = {sprite = "raaagh", color = [2, 0], tiling = "directional"}

glyph_scug = {sprite = "glyph_scug", color = [0, 3], tiling = "none"}

"it'll" = {sprite = "it'll", color = [5, 3], tiling = "character"}

banner = {sprite = "banner", color = [5, 3], tiling = "diagonal_tiling"}

<<<<<<< HEAD
will_anyone_notice_this_n1 = {sprite = "will_anyone_notice_this_n1", color = [0, 1], tiling = -1, diagonal = false}
=======
will_anyone_notice_this_n1 = {sprite = "will_anyone_notice_this_n1", color = [0, 1], tiling = "none"}
>>>>>>> 89a5b4e2

traitrai = {sprite = "traitrai", color = [4, 4], tiling = "character"}

special = {sprite = "special", color = [0, 3], tiling = "none"}

text_special = {sprite = "text_special", color = [0, 3], tiling = "none"}

text_pi = {sprite = "text_pi", color = [0, 3], tiling = "none"}

text_num = {sprite = "text_num", color = [0, 3], tiling = "none"}

text_this_arrow = {sprite = "text_this_arrow", color = [0, 3], tiling = "directional"}

text_that_arrow = {sprite = "text_that_arrow", color = [0, 3], tiling = "directional"}

text_these_arrow = {sprite = "text_these_arrow", color = [0, 3], tiling = "directional"}

text_those_arrow = {sprite = "text_those_arrow", color = [0, 3], tiling = "directional"}

roy = {sprite = "roy", color = [2, 4], tiling = "character"}

glyph_metanot = {sprite = "glyph_metanot", color = [2, 2], tiling = "none"}

glyph_metanot2 = {sprite = "glyph_metanot2", color = [2, 2], tiling = "none"}

zinu = {sprite = "zinu", color = [0, 3], tiling = "character"}

text_zinu = {sprite = "text_zinu", color = [0, 1], tiling = "none"}

"two words" = {sprite = "two words", color = [6, 3], tiling = "directional"}

"text_two words" = {sprite = "text_two words", color = [6, 3], tiling = "none"}

"two~words" = {sprite = "two words", color = [6, 3], tiling = "directional"}

"text_two~words" = {sprite = "text_two words", color = [6, 3], tiling = "none"}

tw = {sprite = "two words", color = [6, 3], tiling = "directional"}

text_tw = {sprite = "text_two words", color = [6, 3], tiling = "none"}

dumass = {sprite = "dumass", color = [1, 2], tiling = "character"}

koke = {sprite = "koke", color = [4, 2], tiling = "character"}

text_koke = {sprite = "text_koke", color = [4, 2], tiling = "none"}

brick2 = {sprite = "brick2", color = [2, 0], tiling = "tiling"}

drinkey = {sprite = "drinkey", color = [3, 4], tiling = "none"}

covebox = {sprite = "cmbox", color = [0, 3], tiling = "none"}

covewall = {sprite = "cmwall", color = [0, 3], tiling = "none"}

covemonty = {sprite = "cmplayer", color = [0, 3], tiling = "none"}

babeta = {sprite = "baba_12px", color = [0, 3], tiling = "directional"}

number = {sprite = "number", color = [0, 3], tiling = "none"}

dopairs = {sprite = "dopairs", color = [4, 1], tiling = "character"}

del = {sprite = "del", color = [0, 3], tiling = "directional"}

text_del = {sprite = "text_del", color = [0, 3], tiling = "none"}

new = {sprite = "new", color = [5, 3], tiling = "directional"}

text_new = {sprite = "text_new", color = [5, 3], tiling = "none"}

letter = {sprite = "letter", color = [1, 4], tiling = "directional"}

text_letter = {sprite = "text_letter", color = [1, 4], tiling = "none"}

selector = {sprite = "selector", color = [0, 3], tiling = "none"}

text_sofa = {sprite = "text_sofa", color = [2, 2], tiling = "none"}

sofa = {sprite = "sofa", color = [2, 2], tiling = "none"}

"it've" = {sprite = "it've", color = [1, 2], tiling = "character"}

nama = {sprite = "nama", color = [5, 3], tiling = "directional"}

text_metanot = {sprite = "text_metanot", color = [2, 2], tiling = "none"}

jiji2 = {sprite = "jiji2", color = [6, 1], tiling = "character"}

trunk = {sprite = "trunk", color = [5, 2], tiling = "none"}

caevent_h = {sprite = "caevent_h", color = [5, 2], tiling = "none"}

wallpha = {sprite = "wallpha", color = [4, 0], tiling = "diagonal_tiling"}

verified = {sprite = "verified", color = [1, 4], tiling = "none"}

text_verified = {sprite = "text_verified", color = [1, 4], tiling = "none"}

"text_⛐" = {sprite = "caraccident", color = [0, 3], tiling = "none"}

lucy = {sprite = "lucy", color = [0, 3], tiling = "character"}

text_lucy = {sprite = "text_lucy", color = [0, 3], tiling = "none"}

robaba = {sprite = "robaba", color = [1, 1], tiling = "character"}

text_robaba = {sprite = "text_robaba", color = [0, 1], tiling = "none"}

biy = {sprite = "baba is you", color = [0, 3], tiling = "none"}

map = {sprite = "map", color = [4, 1], tiling = "none"}

friend = {sprite = "friend", color = [0, 3], tiling = "character"}

text_friend = {sprite = "text_friend", color = [0, 3], tiling = "none"}

glitter = {sprite = "glitter", color = [3, 1], tiling = "tiling"}

ignsii = {sprite = "ignsii", color = [6, 1], tiling = "none"}

text_ignsii = {sprite = "text_ignsii", color = [6, 1], tiling = "none"}

obj = {sprite = "obj", color = [0, 3], tiling = "none"}

text_off = {sprite = "text_off", color = [3, 4], tiling = "none"}

lattice = {sprite = "lattice", color = [5, 3], tiling = "tiling"}

construct_1 = {sprite = "construct_1", color = [0, 1], tiling = "none"}

construct_2 = {sprite = "construct_2", color = [0, 1], tiling = "none"}

construct_3 = {sprite = "construct_3", color = [1, 3], tiling = "none"}

construct_4 = {sprite = "construct_4", color = [5, 2], tiling = "none"}

construct_5 = {sprite = "construct_5", color = [0, 1], tiling = "none"}

construct_6 = {sprite = "construct_6", color = [2, 4], tiling = "none"}

construct_7 = {sprite = "construct_7", color = [4, 2], tiling = "none"}

construct_8 = {sprite = "construct_8", color = [2, 2], tiling = "none"}

construct_9 = {sprite = "construct_house", color = [6, 0], tiling = "none"}

construct_10 = {sprite = "construct_baba", color = [0, 3], tiling = "none"}

construct_11 = {sprite = "construct_9", color = [0, 2], tiling = "none"}

text = {sprite = "text", color = [4, 1], tiling = "none"}

glyph = {sprite = "glyph", color = [4, 4], tiling = "none"}

inner = {sprite = "inner", color = [4, 0], tiling = "none"}

level2 = {sprite = "level", color = [4, 2], tiling = "none"}

node = {sprite = "node", color = [6, 2], tiling = "none"}

rever = {sprite = "rever", color = [1, 1], tiling = "none"}

nothing = {sprite = "nothing", color = [2, 1], tiling = "none"}

swaspa = {sprite = "swaspa", color = [3, 1], tiling = "directional"}

text_babacharacterthatlookslikethis = {sprite = "text_babacharacterthatlookslikethis", color = [5, 2], tiling = "none"}

babacharacterthatlookslikethis = {sprite = "babacharacterthatlookslikethis", color = [5, 1], tiling = "directional"}

text_bctllt = {sprite = "text_babacharacterthatlookslikethis", color = [5, 2], tiling = "none"}

bctllt = {sprite = "babacharacterthatlookslikethis", color = [5, 1], tiling = "directional"}

da = {sprite = "badcat", color = [1, 4], tiling = "character"}

text_id = {sprite = "text_id", color = [3, 1], tiling = "none"}

text_traba = {sprite = "text_traba", color = [0, 3], tiling = "none"}

traba = {sprite = "traba", color = [0, 3], tiling = "character", extra_frames = [-16, -15, -14, -13, -8, -7, -6, -5]}

light = {sprite = "light", color = [0, 3], tiling = "tiling"}

beltalpha = {sprite = "beltalpha", color = [1, 1], tiling = "animated_directional"}

"why?" = {sprite = "why", color = [0, 1], tiling = "character"}

"text_why?" = {sprite = "text_why", color = [0, 1], tiling = "none"}

text_pow = {sprite = "text_pow", color = [3, 3], tiling = "none"}

text__NONE_ = {sprite = "text__NONE_", color = [3, 3], tiling = "none"}

"text_<defa" = {sprite = "text_lessdefa", color = [0, 3], tiling = "none"}

zarjo = {sprite = "zarjo", color = [1, 2], tiling = "character"}

dreamwall = {sprite = "dreamwall", color = [1, 3], tiling = "tiling"}

text_thase = {sprite = "text_thase", color = [0, 3], tiling = "directional"}

text_thes = {sprite = "text_thes", color = [0, 3], tiling = "directional"}

text_thes_arrow = {sprite = "text_thes_arrow", color = [0, 3], tiling = "directional"}

text_thase_arrow = {sprite = "text_thase_arrow", color = [0, 3], tiling = "directional"}

text_th = {sprite = "text_th", color = [0, 3], tiling = "none"}

text_th_arrow = {sprite = "text_th_arrow", color = [0, 3], tiling = "none"}

"text_£" = {sprite = "text_£", color = [1, 3], tiling = "none"}

text_dollar = {sprite = "text_$", color = [5, 3], tiling = "none"}

node_glyph = {sprite = "node_glyph", color = [3, 2], tiling = "directional"}

stamp = {sprite = "stamp", color = [1, 4], tiling = "none"}

generaldata = {sprite = "generaldata", color = [0, 3], tiling = "none"}

generaldata2 = {sprite = "generaldata2", color = [2, 4], tiling = "none"}

generaldata3 = {sprite = "generaldata3", color = [4, 1], tiling = "none"}

generaldata4 = {sprite = "generaldata4", color = [3, 2], tiling = "none"}

generaldata5 = {sprite = "generaldata5", color = [2, 2], tiling = "none"}

mod = {sprite = "mod", color = [3, 1], tiling = "none"}

obj_mod = {sprite = "obj_mod", color = [3, 0], tiling = "none"}

logic_mod = {sprite = "logic_mod", color = [3, 1], tiling = "none"}

thase = {sprite = "thase", color = [0, 3], tiling = "none"}

"swo/rd" = {sprite = "sword", color = [0, 2], tiling = "directional"}

"text_swo/rd" = {sprite = "text_sword", color = [0, 2], tiling = "none"}

text_tada = {sprite = "text_tada", color = [2, 2], tiling = "none"}

tada = {sprite = "tada", color = [0, 3], tiling = "none"}

text_folium = {sprite = "text_folium", color = [2, 3], tiling = "none"}

folium = {sprite = "folium", color = [6, 0], tiling = "none"}

text_gust = {sprite = "text_gust", color = [1, 4], tiling = "none"}

gust = {sprite = "gust", color = [1, 4], tiling = "directional"}

advert = {sprite = "advert", color = [3, 4], tiling = "none"}

text_jird = {sprite = "text_jird", color = [2, 3], tiling = "none"}

jird = {sprite = "jird", color = [2, 3], tiling = "character"}

text_alone3 = {sprite = "text_alone3", color = [2, 2], tiling = "none"}

text_alone4 = {sprite = "text_alone4", color = [2, 2], tiling = "none"}

text_render = {sprite = "text_render", color = [4, 2], tiling = "none"}

text_evoke = {sprite = "text_evoke", color = [4, 2], tiling = "none"}

text_self = {sprite = "text_self", color = [3, 1], tiling = "none"}

text_noise = {sprite = "text_noise", color = [0, 2], tiling = "none"}

text_hasnot = {sprite = "text_has not", color = [2, 2], tiling = "none"}

text_restart = {sprite = "text_restart", color = [1, 4], tiling = "none"}

text_rule = {sprite = "text_rule", color = [4, 2], tiling = "none"}

text_add = {sprite = "text_add", color = [0, 3], tiling = "none"}

text_sub = {sprite = "text_sub", color = [0, 1], tiling = "none"}

text_signal2 = {sprite = "text_signal2", color = [5, 3], tiling = "none"}

text_receive2 = {sprite = "text_receive2", color = [5, 3], tiling = "none"}

"text_that's" = {sprite = "text_thats", color = [1, 4], tiling = "none"}

text_bounce = {sprite = "text_bounce", color = [4, 4], tiling = "none"}

text_wander = {sprite = "text_wander", color = [5, 4], tiling = "none"}

text_flipdown = {sprite = "text_flipdown", color = [5, 3], tiling = "none"}

text_flipright = {sprite = "text_flipright", color = [5, 3], tiling = "none"}

text_flipup = {sprite = "text_flipup", color = [5, 3], tiling = "none"}

text_flipleft = {sprite = "text_flipleft", color = [5, 3], tiling = "none"}

glyph_metaevent2 = {sprite = "glyph_metaevent2", color = [5, 4], tiling = "none"}

glyph_node = {sprite = "glyph_node", color = [2, 4], tiling = "none"}

glyph_metanode = {sprite = "glyph_metanode", color = [2, 4], tiling = "none"}

glyph_metanode2 = {sprite = "glyph_metanode2", color = [2, 4], tiling = "none"}

text_metanode = {sprite = "text_metanode", color = [2, 4], tiling = "none"}

event_node = {sprite = "event_node", color = [2, 4], tiling = "none"}

glyph_obj = {sprite = "glyph_obj", color = [0, 2], tiling = "none"}

glyph_metaobj = {sprite = "glyph_metaobj", color = [0, 2], tiling = "none"}

glyph_metaobj2 = {sprite = "glyph_metaobj2", color = [0, 2], tiling = "none"}

text_metaobj = {sprite = "text_metaobj", color = [0, 2], tiling = "none"}

"text_it'll" = {sprite = "text_it'll", color = [5, 3], tiling = "none"}
<|MERGE_RESOLUTION|>--- conflicted
+++ resolved
@@ -128,11 +128,7 @@
 
 banner = {sprite = "banner", color = [5, 3], tiling = "diagonal_tiling"}
 
-<<<<<<< HEAD
-will_anyone_notice_this_n1 = {sprite = "will_anyone_notice_this_n1", color = [0, 1], tiling = -1, diagonal = false}
-=======
 will_anyone_notice_this_n1 = {sprite = "will_anyone_notice_this_n1", color = [0, 1], tiling = "none"}
->>>>>>> 89a5b4e2
 
 traitrai = {sprite = "traitrai", color = [4, 4], tiling = "character"}
 
