--- conflicted
+++ resolved
@@ -6,11 +6,7 @@
 
 text_cookie = {sprite = "text_cookie", tiling = "none", color = [6, 0], active = [6, 1]}
 
-<<<<<<< HEAD
-flafla = {sprite = "sflafla", tiling = 2, color = [2, 4]}
-=======
-flafla = {sprite = "flafla", tiling = "character", color = [2, 4]}
->>>>>>> 89a5b4e2
+flafla = {sprite = "sflafla", tiling = "character", color = [2, 4]}
 
 text_flafla = {sprite = "text_flafla", tiling = "none", color = [6, 1], active = [2, 4]}
 
