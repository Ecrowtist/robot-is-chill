# See CONTRIBUTING.md for how to properly edit this file.



<<<<<<< HEAD
catsnake = {sprite = "catsnake", color = [0, 3], tiling = 1, diagonal = false}

dtfort = {sprite = "fort", color = [1, 1], tiling = 1, diagonal = true}

dtplaceholder = {sprite = "placeholder", color = [0, 3], tiling = 1, diagonal = true}
=======
ibib = {sprite = "ibib", color = [0, 3], tiling = "character"}

fi = {sprite = "fi", color = [0, 3], tiling = "custom", extra_frames = [0, 1, 2]}

me2 = {sprite = "me2", color = [4, 1], tiling = "character"}
>>>>>>> 89a5b4e2

dtwall = {sprite = "wall", color = [1, 1], tiling = "diagonal_tiling"}

<<<<<<< HEAD
fi = {sprite = "fi", color = [0, 3], tiling = -1}

fichar = {sprite = "fichar", color = [0, 3], tiling = 2}

fidtiled = {sprite = "fidtiled", color = [0, 3], tiling = 1, diagonal = true}

fitiled = {sprite = "fitiled", color = [0, 3], tiling = 1, diagonal = false}

gtfo = {sprite = "greaterthanfofo", color = [5, 2], tiling = 2}

ibib = {sprite = "ibib", color = [0, 3], tiling = 2}

me2 = {sprite = "me2", color = [4, 1], tiling = 2}
# me2's alternate name is skis

tileedge2 = {sprite = "tileedge", tiling = 1, color = [0, 3], diagonal = false}
=======
dtfort = {sprite = "fort", color = [1, 1], tiling = "diagonal_tiling"}

tileedge2 = {sprite = "tileedge", tiling = "tiling", color = [0, 3]}

# NOTE: This tile is unfinished, and is intended to have tiling "character".
gtfo = {sprite = "greaterthanfofo", color = [5, 2], tiling = "none"}

catsnake = {sprite = "catsnake", color = [0, 3], tiling = "tiling"}

dtplaceholder = {sprite = "placeholder", color = [0, 3], tiling = "diagonal_tiling"}

fitiled = {sprite = "fitiled", color = [0, 3], tiling = "tiling"}

fidtiled = {sprite = "fidtiled", color = [0, 3], tiling = "diagonal_tiling", extra_frames = [-1]}
>>>>>>> 89a5b4e2
<|MERGE_RESOLUTION|>--- conflicted
+++ resolved
@@ -2,52 +2,27 @@
 
 
 
-<<<<<<< HEAD
-catsnake = {sprite = "catsnake", color = [0, 3], tiling = 1, diagonal = false}
+catsnake = {sprite = "catsnake", color = [0, 3], tiling = "tiling"}
 
-dtfort = {sprite = "fort", color = [1, 1], tiling = 1, diagonal = true}
+dtfort = {sprite = "fort", color = [1, 1], tiling = "diagonal_tiling"}
 
-dtplaceholder = {sprite = "placeholder", color = [0, 3], tiling = 1, diagonal = true}
-=======
-ibib = {sprite = "ibib", color = [0, 3], tiling = "character"}
+dtplaceholder = {sprite = "placeholder", color = [0, 3], tiling = "diagonal_tiling"}
+
+dtwall = {sprite = "wall", color = [1, 1], tiling = "diagonal_tiling"}
 
 fi = {sprite = "fi", color = [0, 3], tiling = "custom", extra_frames = [0, 1, 2]}
 
-me2 = {sprite = "me2", color = [4, 1], tiling = "character"}
->>>>>>> 89a5b4e2
-
-dtwall = {sprite = "wall", color = [1, 1], tiling = "diagonal_tiling"}
-
-<<<<<<< HEAD
-fi = {sprite = "fi", color = [0, 3], tiling = -1}
-
 fichar = {sprite = "fichar", color = [0, 3], tiling = 2}
 
-fidtiled = {sprite = "fidtiled", color = [0, 3], tiling = 1, diagonal = true}
+fidtiled = {sprite = "fidtiled", color = [0, 3], tiling = "diagonal_tiling", extra_frames = [-1]}
 
-fitiled = {sprite = "fitiled", color = [0, 3], tiling = 1, diagonal = false}
-
-gtfo = {sprite = "greaterthanfofo", color = [5, 2], tiling = 2}
-
-ibib = {sprite = "ibib", color = [0, 3], tiling = 2}
-
-me2 = {sprite = "me2", color = [4, 1], tiling = 2}
-# me2's alternate name is skis
-
-tileedge2 = {sprite = "tileedge", tiling = 1, color = [0, 3], diagonal = false}
-=======
-dtfort = {sprite = "fort", color = [1, 1], tiling = "diagonal_tiling"}
-
-tileedge2 = {sprite = "tileedge", tiling = "tiling", color = [0, 3]}
+fitiled = {sprite = "fitiled", color = [0, 3], tiling = "tiling"}
 
 # NOTE: This tile is unfinished, and is intended to have tiling "character".
 gtfo = {sprite = "greaterthanfofo", color = [5, 2], tiling = "none"}
 
-catsnake = {sprite = "catsnake", color = [0, 3], tiling = "tiling"}
+ibib = {sprite = "ibib", color = [0, 3], tiling = "character"}
 
-dtplaceholder = {sprite = "placeholder", color = [0, 3], tiling = "diagonal_tiling"}
+me2 = {sprite = "me2", color = [4, 1], tiling = "character"}
 
-fitiled = {sprite = "fitiled", color = [0, 3], tiling = "tiling"}
-
-fidtiled = {sprite = "fidtiled", color = [0, 3], tiling = "diagonal_tiling", extra_frames = [-1]}
->>>>>>> 89a5b4e2
+tileedge2 = {sprite = "tileedge", tiling = "tiling", color = [0, 3]}