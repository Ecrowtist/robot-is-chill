--- conflicted
+++ resolved
@@ -540,7 +540,6 @@
         "tiling": "2"
     },
     {
-<<<<<<< HEAD
         "name": "we",
         "sprite": "we",
         "color": [
@@ -728,7 +727,8 @@
             "4"
         ],
         "tiling": "-1"
-=======
+    },
+    {
         "name": "sama",
         "sprite": "sama",
         "color": [
@@ -736,6 +736,5 @@
             "3"
         ],
         "tiling": "2"
->>>>>>> 0dd329b8
     }
 ]