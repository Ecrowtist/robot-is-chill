[
    {
        "name": "text_beside",
        "sprite": "text_beside",
        "color": [
            "1",
            "2"
        ],
        "active": [
            "1",
            "4"
        ],
        "tiling": "-1"
    },
    {
        "name": "text_cba",
        "sprite": "text_cba",
        "color": [
            "0",
            "3"
        ],
        "tiling": "-1"
    },
    {
        "name": "text_de2",
        "sprite": "text_de",
        "color": [
            "0",
            "1"
        ],
        "active": [
            "0",
            "3"
        ],
        "tiling": "-1"
    },
    {
        "name": "text_debonus",
        "sprite": "text_debonus",
        "color": [
            "4",
            "0"
        ],
        "active": [
            "4",
            "1"
        ],
        "tiling": "-1"
    },
    {
        "name": "text_ed",
        "sprite": "text_ed",
        "color": [
            "0",
            "1"
        ],
        "active": [
            "0",
            "3"
        ],
        "tiling": "-1"
    },
    {
        "name": "text_next",
        "sprite": "text_next",
        "color": [
            "0",
            "1"
        ],
        "active": [
            "0",
            "3"
        ],
        "tiling": "-1"
    },
    {
        "name": "text_nexttwo",
        "sprite": "text_nexttwo",
        "color": [
            "0",
            "1"
        ],
        "active": [
            "0",
            "3"
        ],
        "tiling": "-1"
    },
    {
        "name": "fi2",
        "sprite": "fi2",
        "color": [
            "0",
            "3"
        ],
        "tiling": "-1"
    },
    {
        "name": "fianim",
        "sprite": "fianim",
        "color": [
            "0",
            "3"
        ],
        "tiling": "4"
    },
    {
        "name": "fidir",
        "sprite": "fidir",
        "color": [
            "0",
            "3"
        ],
        "tiling": "0"
    },
    {
        "name": "welcomeback",
        "sprite": "welcomeback",
        "color": [
            "0",
            "3"
        ],
        "tiling": "-1"
    },
    {
        "name": "node_event",
        "sprite": "node_event",
        "color": [
            5,
            2
        ],
        "active": [
            5,
            3
        ],
        "tiling": "-1"
    },
    {
<<<<<<< HEAD
        "name": "dice",
        "sprite": "dice",
        "color": [
            "0",
            "3"
        ],
        "tiling": "-1"
    },
    {
        "name": "text_cba",
        "sprite": "text_cba",
=======
        "name": "node_obj",
        "sprite": "node_obj",
>>>>>>> 9f5641f5
        "color": [
            0,
            2
        ],
        "tiling": "-1"
    },
    {
        "name": "text_dice",
        "sprite": "text_dice",
        "color": [
            "0",
            "3"
        ],
        "tiling": "-1"
    }
]<|MERGE_RESOLUTION|>--- conflicted
+++ resolved
@@ -136,7 +136,6 @@
         "tiling": "-1"
     },
     {
-<<<<<<< HEAD
         "name": "dice",
         "sprite": "dice",
         "color": [
@@ -148,10 +147,15 @@
     {
         "name": "text_cba",
         "sprite": "text_cba",
-=======
+        "color": [
+            0,
+            2
+        ],
+        "tiling": "-1"
+    },
+    {
         "name": "node_obj",
         "sprite": "node_obj",
->>>>>>> 9f5641f5
         "color": [
             0,
             2
