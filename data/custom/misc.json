[
    {
        "name": "bubu",
        "sprite": "bubu",
        "tiling": "2",
        "color": [
            "4",
            "4"
        ]
    },
    {
        "name": "text_bubu",
        "sprite": "text_bubu",
        "color": [
            "4",
            "4"
        ],
        "tiling": "-1"
    },
    {
        "name": "balt",
        "sprite": "balt",
        "tiling": "2",
        "color": [
            "0",
            "1"
        ],
        "tags": "animal\tmachine"
    },
    {
        "name": "text_balt",
        "sprite": "text_balt",
        "color": [
            "0",
            "1"
        ],
        "tiling": "-1"
    },
    {
        "name": "warn",
        "sprite": "warn",
        "color": [
            "0",
            "3"
        ]
    },
    {
        "name": "point",
        "sprite": "point",
        "color": [
            "0",
            "3"
        ]
    },
    {
        "name": "comma",
        "sprite": "comma",
        "color": [
            "0",
            "3"
        ]
    },
    {
        "name": "text_'",
        "sprite": "text_'",
        "color": [
            "0",
            "3"
        ]
    },
    {
        "name": "text_asterisk",
        "sprite": "text_asterisk",
        "color": [
            "0",
            "3"
        ]
    },
    {
        "name": "slash",
        "sprite": "slash",
        "color": [
            "0",
            "3"
        ]
    },
    {
        "name": "minus",
        "sprite": "minus",
        "color": [
            "0",
            "3"
        ]
    },
    {
        "name": "equals",
        "sprite": "equals",
        "color": [
            "0",
            "3"
        ]
    },
    {
        "name": "no",
        "sprite": "no",
        "color": [
            "2",
            "2"
        ]
    },
    {
        "name": "yes",
        "sprite": "yes",
        "color": [
            "5",
            "3"
        ]
    },
    {
        "name": "hempuli",
        "sprite": "hempuli",
        "color": [
            "4",
            "2"
        ],
        "tiling": "-1"
    },
    {
        "name": "text_hempuli",
        "sprite": "text_hempuli",
        "color": [
            "4",
            "2"
        ],
        "tiling": "-1"
    },
    {
        "name": "wug",
        "sprite": "wug",
        "tiling": "2",
        "color": [
            "2",
            "4"
        ]
    },
    {
        "name": "text_wug",
        "sprite": "text_wug",
        "color": [
            "2",
            "4"
        ],
        "tiling": "-1"
    },
    {
        "name": "ant",
        "sprite": "ant",
        "tiling": "0",
        "color": [
            "0",
            "3"
        ]
    },
    {
        "name": "text_ant",
        "sprite": "text_ant",
        "tiling": "-1",
        "color": [
            "0",
            "3"
        ]
    },
    {
        "name": "bulb",
        "sprite": "bulb",
        "tiling": "-1",
        "color": [
            "2",
            "4"
        ]
    },
    {
        "name": "text_bulb",
        "sprite": "text_bulb",
        "tiling": "-1",
        "color": [
            "2",
            "4"
        ]
    },
    {
        "name": "border",
        "sprite": "border",
        "tiling": "-1",
        "color": [
            "1",
            "0"
        ]
    },
    {
        "name": "text_border",
        "sprite": "text_border",
        "tiling": "-1",
        "color": [
            "1",
            "0"
        ]
    },
    {
        "name": "cactus2",
        "sprite": "cactus",
        "tiling": "-1",
        "color": [
            "5",
            "2"
        ]
    },
    {
        "name": "text_cactus",
        "sprite": "text_cactus",
        "tiling": "-1",
        "color": [
            "5",
            "2"
        ]
    },
    {
        "name": "hawke",
        "sprite": "hawke",
        "tiling": "0",
        "color": [
            "0",
            "3"
        ]
    },
    {
        "name": "text_hawke",
        "sprite": "text_hawke",
        "tiling": "-1",
        "color": [
            "1",
            "4"
        ]
    },
    {
        "name": "text_badbad_old",
        "sprite": "text_badbad",
        "tiling": "-1",
        "color": [
            "1",
            "4"
        ]
    },
    {
        "name": "badbad_old",
        "sprite": "badbad",
        "tiling": "2",
        "color": [
            "0",
            "3"
        ]
    },
    {
        "name": "cherry",
        "sprite": "cherry",
        "tiling": "-1",
        "color": [
            "2",
            "2"
        ]
    },
    {
        "name": "text_cherry",
        "sprite": "text_cherry",
        "tiling": "-1",
        "color": [
            "2",
            "2"
        ]
    },
    {
        "name": "mobile",
        "sprite": "mobile",
        "tiling": "-1",
        "color": [
            "0",
            "1"
        ]
    },
    {
        "name": "text_mobile",
        "sprite": "text_mobile",
        "tiling": "-1",
        "color": [
            "0",
            "2"
        ]
    },
    {
        "name": "tuto",
        "sprite": "tuto",
        "tiling": "-1",
        "color": [
            "0",
            "3"
        ]
    },
    {
        "name": "text_tuto",
        "sprite": "text_tuto",
        "tiling": "-1",
        "color": [
            "0",
            "3"
        ]
    },
    {
        "name": "hbaba",
        "sprite": "hbaba",
        "tiling": "2",
        "color": [
            "0",
            "3"
        ]
    },
    {
        "name": "what_old",
        "sprite": "what_old",
        "tiling": "-1",
        "color": [
            "0",
            "3"
        ]
    },
    {
        "name": "hexagon",
        "sprite": "hexagon",
        "tiling": "-1",
        "color": [
            "3",
            "0"
        ]
    },
    {
        "name": "text_unoplusfour",
        "sprite": "text_unocard",
        "tiling": "-1",
        "color": [
            "0",
            "1"
        ]
    },
    {
        "name": "unoplusfour",
        "sprite": "unocard",
        "tiling": "0",
        "color": [
            "0",
            "1"
        ]
    },
    {
        "name": "text_unoreverse",
        "sprite": "text_unocardrev",
        "tiling": "-1",
        "color": [
            "2",
            "2"
        ]
    },
    {
        "name": "unoreverse",
        "sprite": "unocardrev",
        "tiling": "0",
        "color": [
            "2",
            "2"
        ]
    },
    {
        "name": "blocker",
        "sprite": "blocker",
        "color": [
            "0",
            "3"
        ],
        "tiling": "1"
    },
    {
        "name": "link",
        "sprite": "link",
        "color": [
            "0",
            "3"
        ],
        "tiling": "1"
    },
    {
        "name": "discord",
        "sprite": "discord",
        "color": [
            "3",
            "3"
        ],
        "tiling": "-1"
    },
    {
        "name": "debug",
        "sprite": "debug",
        "color": [
            "0",
            "3"
        ],
        "tiling": "-1"
    },
    {
        "name": "baljeet",
        "sprite": "baljeet",
        "color": [
            "6",
            "1"
        ],
        "tiling": "-1"
    },
    {
        "name": "hardhat",
        "sprite": "hardhat",
        "color": [
            "3",
            "4"
        ],
        "tiling": "-1"
    },
    {
        "name": "tileedge",
        "sprite": "tileedge",
        "color": [
            "0",
            "3"
        ],
        "tiling": "1"
    },
    {
        "name": "text_bababa",
        "sprite": "text_bababa",
        "color": [
            "0",
            "3"
        ],
        "tiling": "-1"
    },
    {
        "name": "text_meta",
        "sprite": "meta",
        "color": [
            "1",
            "4"
        ],
        "tiling": "-1"
    },
    {
        "name": "end",
        "sprite": "end",
        "color": [
            "1",
            "4"
        ],
        "tiling": "-1"
    },
    {
        "name": "sad",
        "sprite": "sad",
        "color": [
            "3",
            "3"
        ],
        "tiling": "-1"
    },
    {
        "name": "win",
        "sprite": "win",
        "color": [
            "2",
            "4"
        ],
        "tiling": "-1"
    },
    {
        "name": "bonus",
        "sprite": "bonus",
        "color": [
            "4",
            "1"
        ],
        "tiling": "-1"
    },
    {
        "name": "power",
        "sprite": "power",
        "color": [
            "2",
            "4"
        ],
        "tiling": "-1"
    },
    {
        "name": "wonder",
        "sprite": "wonder",
        "color": [
            "0",
            "3"
        ],
        "tiling": "-1"
    },
    {
        "name": "broken",
        "sprite": "broken",
        "color": [
            "0",
            "3"
        ],
        "tiling": "-1"
    },
    {
        "name": "f0f0",
        "sprite": "f0f0",
        "color": [
            "5",
            "2"
        ],
        "tiling": "2"
    },
    {
        "name": "page",
        "sprite": "page",
        "color": [
            "0",
            "3"
        ],
        "tiling": "0"
    },
    {
        "name": "slommy",
        "sprite": "slommy",
        "color": [
            "2",
            "2"
        ],
        "tiling": "-1"
    },
    {
        "name": "tbridge",
        "sprite": "tbridge",
        "color": [
            "2",
            "3"
        ],
        "tiling": "1"
    },
    {
        "name": "text_ae",
        "sprite": "text_ae",
        "color": [
            "0",
            "3"
        ],
        "tiling": "-1"
    },
    {
        "name": "jony",
        "sprite": "jony",
        "color": [
            "0",
            "3"
        ],
        "tiling": "-1"
    },
    {
        "name": "text_hd",
        "sprite": "text_hd",
        "color": [
            "5",
            "4"
        ],
        "tiling": "-1"
    },
    {
        "name": "nook",
        "sprite": "nook",
        "color": [
            "0",
            "3"
        ],
        "tiling": "-1"
    },
    {
        "name": "text_debt",
        "sprite": "text_debt",
        "color": [
            "5",
            "3"
        ],
        "tiling": "-1"
    },
    {
        "name": "snomba",
        "sprite": "snomba",
        "color": [
            "0",
            "3"
        ],
        "tiling": "0"
    },
    {
        "name": "text_snomba",
        "sprite": "text_snomba",
        "color": [
            "0",
            "3"
        ],
        "tiling": "-1"
    },
    {
        "name": "cowke",
        "sprite": "cowke",
        "color": [
            "0",
            "3"
        ],
        "tiling": "3"
    },
    {
        "name": "text_oe",
        "sprite": "text_oe",
        "color": [
            "0",
            "3"
        ],
        "tiling": "-1"
    },
    {
        "name": "ingot",
        "sprite": "ingot",
        "color": [
            "6",
            "2"
        ],
        "tiling": "-1"
    },
    {
        "name": "text_billiam",
        "sprite": "text_billiam",
        "color": [
            "3",
            "1"
        ],
        "tiling": "-1"
    },
    {
        "name": "beginner",
        "sprite": "beginner",
        "color": [
            "0",
            "3"
        ],
        "tiling": "-1"
    },
    {
        "name": "chadchad",
        "sprite": "jidjid",
        "color": [
            "0",
            "3"
        ],
        "tiling": "2"
    },
    {
        "name": "text_eh",
        "sprite": "text_eh",
        "color": [
            "0",
            "1"
        ],
        "tiling": "-1"
    },
    {
        "name": "movedust",
        "sprite": "movedust",
        "color": [
            "0",
            "3"
        ],
        "tiling": "0"
    },
    {
        "name": "bird_old",
        "sprite": "bird_old",
        "color": [
            "2",
            "3"
        ],
        "tiling": "3"
    },
    {
        "name": "derfis",
        "sprite": "derfis",
        "color": [
            "0",
            "3"
        ],
        "tiling": "0"
    },
    {
        "name": "bribri",
        "sprite": "bribri",
        "color": [
            "6",
            "0"
        ],
        "tiling": "2"
    },
    {
        "name": "heptagon",
        "sprite": "heptagon",
        "color": [
            "5",
            "2"
        ],
        "tiling": "-1"
    },
    {
        "name": "pentagon",
        "sprite": "pentagon",
        "color": [
            "4",
            "2"
        ],
        "tiling": "-1"
    },
    {
        "name": "rotom",
        "sprite": "rotom",
        "color": [
            "0",
            "3"
        ],
        "tiling": "0"
    },
    {
        "name": "knife",
        "sprite": "knife",
        "color": [
            "0",
            "2"
        ],
        "tiling": "-1"
    },
    {
        "name": "mhat",
        "sprite": "mhat",
        "color": [
            "0",
            "3"
        ],
        "tiling": "0"
    },
    {
        "name": "unoskip",
        "sprite": "unoskip",
        "color": [
            "3",
            "3"
        ],
        "tiling": "0"
    },
    {
        "name": "text_unoskip",
        "sprite": "text_unoskip",
        "color": [
            "3",
            "3"
        ],
        "tiling": "0"
    },
    {
        "name": "abomination",
        "sprite": "project",
        "color": [
            "0",
            "3"
        ],
        "tiling": "-1"
    },
    {
        "name": "wifi",
        "sprite": "wifi",
        "color": [
            "3",
            "3"
        ],
        "tiling": "3"
    },
    {
        "name": "text_wifi",
        "sprite": "text_wifi",
        "color": [
            "3",
            "3"
        ],
        "tiling": "-1"
    },
    {
        "name": "whee",
        "sprite": "whee",
        "color": [
            "0",
            "1"
        ],
        "tiling": "-1"
    },
    {
        "name": "ship",
        "sprite": "ship",
        "color": [
            "0",
            "2"
        ],
        "tiling": "0"
    },
    {
        "name": "text_ship",
        "sprite": "text_ship",
        "color": [
            "0",
            "2"
        ],
        "tiling": "-1"
    },
    {
        "name": "patrick2",
        "sprite": "para",
        "color": [
            "4",
            "1"
        ],
        "tiling": "0"
    },
    {
        "name": "text_patrick2",
        "sprite": "text_para",
        "color": [
            "4",
            "1"
        ],
        "tiling": "-1"
    },
    {
        "name": "he",
        "sprite": "He",
        "color": [
            "2",
            "3"
        ],
        "tiling": "0"
    },
    {
        "name": "text_he",
        "sprite": "text_He",
        "color": [
            "2",
            "3"
        ],
        "tiling": "-1"
    },
    {
        "name": "dots",
        "sprite": "dots",
        "color": [
            "3",
            "4"
        ],
        "tiling": "-1"
    },
    {
        "name": "text_dots",
        "sprite": "text_dots",
        "color": [
            "3",
            "4"
        ],
        "tiling": "-1"
    },
    {
        "name": "dufu",
        "sprite": "dufut",
        "color": [
            "0",
            "3"
        ],
        "tiling": "2"
    },
    {
        "name": "wall2",
        "sprite": "wall2",
        "color": [
            "4",
            "4"
        ],
        "tiling": "1"
    },
    {
        "name": "text_toad",
        "sprite": "text_toad",
        "color": [
            "2",
            "2"
        ],
        "tiling": "-1"
    },
    {
        "name": "text_pride",
        "sprite": "text_pride",
        "color": [
            "4",
            "1"
        ],
        "tiling": "-1"
    },
    {
        "name": "text_ampersand",
        "sprite": "text_ampersand",
        "color": [
            "0",
            "3"
        ],
        "tiling": "-1"
    },
    {
        "name": "text_jan",
        "sprite": "text_jan",
        "color": [
            "2",
            "2"
        ],
        "tiling": "-1"
    },
    {
        "name": "text_feb",
        "sprite": "text_feb",
        "color": [
            "2",
            "3"
        ],
        "tiling": "-1"
    },
    {
        "name": "text_mar",
        "sprite": "text_mar",
        "color": [
            "2",
            "4"
        ],
        "tiling": "-1"
    },
    {
        "name": "text_apr",
        "sprite": "text_apr",
        "color": [
            "5",
            "3"
        ],
        "tiling": "-1"
    },
    {
        "name": "text_may",
        "sprite": "text_may",
        "color": [
            "5",
            "2"
        ],
        "tiling": "-1"
    },
    {
        "name": "text_jun",
        "sprite": "text_jun",
        "color": [
            "1",
            "4"
        ],
        "tiling": "-1"
    },
    {
        "name": "text_jul",
        "sprite": "text_jul",
        "color": [
            "3",
            "3"
        ],
        "tiling": "-1"
    },
    {
        "name": "text_aug",
        "sprite": "text_aug",
        "color": [
            "3",
            "0"
        ],
        "tiling": "-1"
    },
    {
        "name": "text_sep",
        "sprite": "text_sep",
        "color": [
            "4",
            "1"
        ],
        "tiling": "-1"
    },
    {
        "name": "text_oct",
        "sprite": "text_oct",
        "color": [
            "4",
            "2"
        ],
        "tiling": "-1"
    },
    {
        "name": "text_nov",
        "sprite": "text_nov",
        "color": [
            "0",
            "1"
        ],
        "tiling": "-1"
    },
    {
        "name": "text_dec",
        "sprite": "text_dec",
        "color": [
            "6",
            "1"
        ],
        "tiling": "-1"
    },
    {
        "name": "diamond",
        "sprite": "diamond",
        "color": [
            "2",
            "2"
        ],
        "tiling": "-1"
    },
    {
        "name": "spade",
        "sprite": "spade",
        "color": [
            "0",
            "0"
        ],
        "tiling": "-1"
    },
    {
        "name": "heart",
        "sprite": "../baba/love",
        "color": [
            "2",
            "2"
        ],
        "tiling": "-1"
    },
    {
        "name": "text_club",
        "sprite": "text_club",
        "color": [
            "0",
            "0"
        ],
        "tiling": "-1"
    },
    {
        "name": "text_diamond",
        "sprite": "text_diamond",
        "color": [
            "2",
            "1"
        ],
        "tiling": "-1"
    },
    {
        "name": "text_spade",
        "sprite": "text_spade",
        "color": [
            "0",
            "0"
        ],
        "tiling": "-1"
    },
    {
        "name": "text_heart",
        "sprite": "text_heart",
        "color": [
            "2",
            "1"
        ],
        "tiling": "-1"
    },
    {
        "name": "club",
        "sprite": "club",
        "color": [
            "0",
            "0"
        ],
        "tiling": "-1"
    },
    {
        "name": "monkey",
        "sprite": "monkey",
        "color": [
            "2",
            "3"
        ],
        "tiling": "0"
    },
    {
        "name": "text_monkey",
        "sprite": "text_monkey",
        "color": [
            "2",
            "3"
        ],
        "tiling": "-1"
    },
    {
        "name": "rat",
        "sprite": "rat",
        "color": [
            "0",
            "3"
        ],
        "tiling": "-1"
    },
    {
        "name": "text_rat",
        "sprite": "text_rat",
        "color": [
            "0",
            "3"
        ],
        "tiling": "-1"
    },
    {
        "name": "yuyu",
        "sprite": "yuyu",
        "color": [
            "3",
            "4"
        ],
        "tiling": "0"
    },
    {
        "name": "text_yuyu",
        "sprite": "text_yuyu",
        "color": [
            "3",
            "4"
        ],
        "tiling": "-1"
    },
    {
        "name": "badbalt",
        "sprite": "badbalt",
        "color": [
            "1",
            "3"
        ],
        "tiling": "2"
    },
    {
        "name": "text_badbalt",
        "sprite": "text_badbalt",
        "color": [
            "1",
            "3"
        ],
        "tiling": "-1"
    },
    {
        "name": "text_battlecat",
        "sprite": "text_battlecat",
        "color": [
            "0",
            "3"
        ],
        "tiling": "-1"
    },
    {
        "name": "youyou",
        "sprite": "youyou",
        "color": [
            "4",
            "1"
        ],
        "tiling": "2"
    },
    {
        "name": "text_youyou",
        "sprite": "text_youyou",
        "color": [
            "4",
            "1"
        ],
        "tiling": "-1"
    },
    {
        "name": "text_#",
        "sprite": "text_#",
        "color": [
            "0",
            "3"
        ],
        "tiling": "-1"
    },
    {
        "name": "text_\u00fe",
        "sprite": "text_\u00fe",
        "color": [
            "0",
            "3"
        ],
        "tiling": "-1"
    },
    {
        "name": "placeholder",
        "sprite": "placeholder",
        "color": [
            "0",
            "3"
        ],
        "tiling": "-1"
    },
    {
        "name": "concon",
        "sprite": "concon",
        "color": [
            "0",
            "1"
        ],
        "tiling": "0"
    },
    {
        "name": "sed",
        "sprite": "sed",
        "color": [
            "0",
            "3"
        ],
        "tiling": "2"
    },
    {
        "name": "text_sed",
        "sprite": "text_sed",
        "color": [
            "2",
            "3"
        ],
        "tiling": "-1"
    },
    {
        "name": "cactus3",
        "sprite": "cactus",
        "color": [
            "5",
            "3"
        ],
        "tiling": "-1"
    },
    {
        "name": "text_cactus3",
        "sprite": "text_cactus",
        "color": [
            "5",
            "3"
        ],
        "tiling": "-1"
    },
    {
        "name": "cactus2",
        "sprite": "cactus",
        "color": [
            "5",
            "3"
        ],
        "tiling": "-1"
    },
    {
        "name": "cactus3",
        "sprite": "cactus",
        "color": [
            "5",
            "3"
        ],
        "tiling": "-1"
    },
    {
        "name": "text_cactus3",
        "sprite": "text_cactus",
        "color": [
            "5",
            "3"
        ],
        "tiling": "-1"
    },
    {
        "name": "cactus2",
        "sprite": "cactus",
        "color": [
            "5",
            "2"
        ],
        "tiling": "-1"
    },
    {
        "name": "cactus3",
        "sprite": "cactus3",
        "color": [
            "5",
            "3"
        ],
        "tiling": "-1"
    },
    {
        "name": "text_cactus3",
        "sprite": "text_cactus3",
        "color": [
            "5",
            "3"
        ],
        "tiling": "-1"
    },
    {
        "name": "this",
        "sprite": "this",
        "color": [
            "0",
            "3"
        ],
        "tiling": "-1"
    },
    {
        "name": "that",
        "sprite": "that",
        "color": [
            "0",
            "3"
        ],
        "tiling": "-1"
    },
    {
        "name": "zuzu",
        "sprite": "zuzu",
        "color": [
            "2",
            "3"
        ],
        "tiling": "2"
    },
    {
        "name": "quiqui",
        "sprite": "qiqi",
        "color": [
            "3",
            "2"
        ],
        "tiling": "2"
    },
    {
        "name": "i2",
        "sprite": "i2",
        "color": [
            "1",
            "4"
        ],
        "tiling": "2"
    },
    {
        "name": "oyou",
        "sprite": "oyou",
        "color": [
            "4",
            "1"
        ],
        "tiling": "2"
    },
    {
        "name": "note",
        "sprite": "note",
        "color": [
            "0",
            "3"
        ],
        "tiling": "-1"
    },
    {
        "name": "note2",
        "sprite": "note2",
        "color": [
            "0",
            "3"
        ],
        "tiling": "-1"
    },
    {
        "name": "text_nudge",
        "sprite": "text_nudge",
        "color": [
            "5",
            "3"
        ],
        "tiling": "-1"
    },
    {
        "name": "walla",
        "sprite": "walla",
        "color": [
            "1",
            "1"
        ],
        "tiling": "-1"
    },
    {
        "name": "boxba",
        "sprite": "boxba",
        "color": [
            "6",
            "2"
        ],
        "tiling": "0"
    },
    {
        "name": "atat",
        "sprite": "atat",
        "color": [
            "1",
            "4"
        ],
        "tiling": "2"
    },
    {
        "name": "u",
        "sprite": "u",
        "color": [
            "3",
            "1"
        ],
        "tiling": "-1"
    },
    {
        "name": "d",
        "sprite": "d",
        "color": [
            "3",
            "1"
        ],
        "tiling": "-1"
    },
    {
        "name": "l",
        "sprite": "l",
        "color": [
            "3",
            "1"
        ],
        "tiling": "-1"
    },
    {
        "name": "r",
        "sprite": "r",
        "color": [
            "3",
            "1"
        ],
        "tiling": "-1"
    },
    {
        "name": "ur",
        "sprite": "ur",
        "color": [
            "3",
            "1"
        ],
        "tiling": "-1"
    },
    {
        "name": "dl",
        "sprite": "dl",
        "color": [
            "3",
            "1"
        ],
        "tiling": "-1"
    },
    {
        "name": "ul",
        "sprite": "ul",
        "color": [
            "3",
            "1"
        ],
        "tiling": "-1"
    },
    {
        "name": "dr",
        "sprite": "dr",
        "color": [
            "3",
            "1"
        ],
        "tiling": "-1"
    },
    {
        "name": "o",
        "sprite": "o",
        "color": [
            "3",
            "1"
        ],
        "tiling": "-1"
    },
    {
        "name": "tf2tele",
        "sprite": "tf2tele",
        "color": [
            "2",
            "2"
        ],
        "tiling": "-1"
    },
    {
        "name": "text_tf2tele",
        "sprite": "text_tf2tele",
        "color": [
            "2",
            "2"
        ],
        "tiling": "-1"
    },
    {
        "name": "her2",
        "sprite": "her",
        "color": [
            "1",
            "3"
        ],
        "tiling": "2"
    },
    {
        "name": "crosshair",
        "sprite": "crosshair",
        "color": [
            "2",
            "2"
        ],
        "tiling": "-1"
    },
    {
        "name": "bwot",
        "sprite": "bwot",
        "color": [
            "6",
            "1"
        ],
        "tiling": "0"
    },
    {
        "name": "carrot",
        "sprite": "carrot",
        "color": [
            "2",
            "3"
        ],
        "tiling": "-1"
    },
    {
        "name": "text_maroon",
        "sprite": "text_maroon",
        "color": [
            "2",
            "1"
        ],
        "tiling": "-1"
    },
    {
        "name": "text_gold",
        "sprite": "text_gold",
        "color": [
            "6",
            "2"
        ],
        "tiling": "-1"
    },
    {
        "name": "lili2",
        "sprite": "lilinew",
        "tiling": "0",
        "color": [
            "4",
            "2"
        ]
    },
    {
        "name": "text_lili",
        "sprite": "text_lilinew",
        "tiling": "-1",
        "color": [
            "4",
            "2"
        ]
    },
    {
        "name": "lilo",
        "sprite": "lilo",
        "tiling": "3",
        "color": [
            "2",
            "4"
        ]
    },
    {
        "name": "goob2",
        "sprite": "goob",
        "color": [
            "1",
            "3"
        ],
        "tiling": "0"
    },
    {
        "name": "group",
        "sprite": "group",
        "tiling": "-1",
        "color": [
            "3",
            "3"
        ]
    },
    {
        "name": "mario",
        "sprite": "mario",
        "color": [
            "2",
            "2"
        ],
        "tiling": "2"
    },
    {
        "name": "tar",
        "sprite": "tar",
        "color": [
            "3",
            "1"
        ],
        "tiling": "1"
    },
    {
        "name": "izzy",
        "sprite": "izzy",
        "color": [
            "3",
            "2"
        ],
        "tiling": "2"
    },
    {
        "name": "wave",
        "sprite": "wave",
        "color": [
            "1",
            "2"
        ],
        "tiling": "-1"
    },
    {
        "name": "glitch",
        "sprite": "glitch",
        "color": [
            "0",
            "3"
        ],
        "tiling": "1"
    },
    {
        "name": "text_melted",
        "sprite": "text_melted",
        "color": [
            "1",
            "3"
        ],
        "tiling": "-1"
    },
    {
        "name": "text_parsing",
        "sprite": "text_parsing",
        "color": [
            "1",
            "4"
        ],
        "tiling": "-1"
    },
    {
        "name": "text_mario",
        "sprite": "text_mario",
        "color": [
            "2",
            "2"
        ],
        "tiling": "-1"
    },
    {
        "name": "canopy",
        "sprite": "canopy",
        "color": [
            "5",
            "3"
        ],
        "tiling": "1"
    },
    {
        "name": "nest",
        "sprite": "nest",
        "color": [
            "2",
            "3"
        ],
        "tiling": "-1"
    },
    {
        "name": "text_nest",
        "sprite": "text_nest",
        "color": [
            "2",
            "3"
        ],
        "tiling": "-1"
    },
    {
        "name": "scheme",
        "sprite": "scheme",
        "tiling": "-1",
        "color": [
            "0",
            "3"
        ]
    },
    {
        "name": "wyg",
        "sprite": "babywug",
        "tiling": "2",
        "color": [
            "2",
            "4"
        ]
    },
    {
<<<<<<< HEAD
        "name": "sed_f",
        "sprite": "sed_f",
        "color": [
            "0",
            "3"
        ],
        "tiling": "0"
    },
    {
        "name": "text_sed_f",
        "sprite": "text_sed",
=======
        "name": "rithere",
        "sprite": "rithere",
>>>>>>> eb8e8dfc
        "color": [
            "3",
            "1"
        ],
<<<<<<< HEAD
        "tiling": "-1"
    },
    {
        "name": "sed_c",
        "sprite": "sed_c",
        "color": [
            "0",
            "3"
        ],
        "tiling": "0"
    },
    {
        "name": "text_sed_c",
        "sprite": "text_sed",
        "color": [
            "5",
            "4"
        ],
        "tiling": "-1"
    },
    {
        "name": "sed_w",
        "sprite": "sed_w",
        "color": [
            "0",
            "3"
        ],
        "tiling": "0"
    },
    {
        "name": "text_sed_w",
        "sprite": "text_sed",
        "color": [
            "4",
            "3"
=======
        "tiling": "2"
    },
    {
        "name": "waterwraith",
        "sprite": "waterwraith",
        "color": [
            "0",
            "4"
        ],
        "tiling": "0"
    },
    {
        "name": "tuft",
        "sprite": "grass_strand",
        "color": [
            "5",
            "0"
>>>>>>> eb8e8dfc
        ],
        "tiling": "-1"
    },
    {
<<<<<<< HEAD
        "name": "sed_h",
        "sprite": "sed_h",
        "color": [
            "0",
            "3"
        ],
        "tiling": "0"
    },
    {
        "name": "text_sed_h",
        "sprite": "text_sed",
        "color": [
            "2",
            "1"
        ],
        "tiling": "-1"
    },
    {
        "name": "sed_s",
        "sprite": "sed_s",
        "color": [
            "0",
            "3"
        ],
        "tiling": "0"
    },
    {
        "name": "text_sed_s",
        "sprite": "text_sed",
        "color": [
            "2",
            "4"
        ],
        "tiling": "-1"
=======
        "name": "support",
        "sprite": "support",
        "color": [
            "0",
            "1"
        ],
        "tiling": "-1"
>>>>>>> eb8e8dfc
    }
]<|MERGE_RESOLUTION|>--- conflicted
+++ resolved
@@ -1764,7 +1764,6 @@
         ]
     },
     {
-<<<<<<< HEAD
         "name": "sed_f",
         "sprite": "sed_f",
         "color": [
@@ -1776,15 +1775,12 @@
     {
         "name": "text_sed_f",
         "sprite": "text_sed",
-=======
         "name": "rithere",
         "sprite": "rithere",
->>>>>>> eb8e8dfc
-        "color": [
-            "3",
-            "1"
-        ],
-<<<<<<< HEAD
+        "color": [
+            "3",
+            "1"
+        ],
         "tiling": "-1"
     },
     {
@@ -1820,7 +1816,6 @@
         "color": [
             "4",
             "3"
-=======
         "tiling": "2"
     },
     {
@@ -1838,12 +1833,10 @@
         "color": [
             "5",
             "0"
->>>>>>> eb8e8dfc
-        ],
-        "tiling": "-1"
-    },
-    {
-<<<<<<< HEAD
+        ],
+        "tiling": "-1"
+    },
+    {
         "name": "sed_h",
         "sprite": "sed_h",
         "color": [
@@ -1878,7 +1871,8 @@
             "4"
         ],
         "tiling": "-1"
-=======
+    },
+    {
         "name": "support",
         "sprite": "support",
         "color": [
@@ -1886,6 +1880,5 @@
             "1"
         ],
         "tiling": "-1"
->>>>>>> eb8e8dfc
     }
 ]