--- conflicted
+++ resolved
@@ -312,13 +312,8 @@
             description="\n".join(f"{overlay[:-4]}" for overlay in listdir('data/overlays/'))))
 
     @commands.cooldown(5, 8, type=commands.BucketType.channel)
-<<<<<<< HEAD
-    @commands.command(name="palette", aliases=["pal"])
-    async def show_palette(self, ctx: Context, palette: str):
-=======
     @commands.command(name="palette", aliases=['pal'])
     async def show_palette(self, ctx: Context, palette: str = 'default'):
->>>>>>> 14437109
         '''Displays palette image.
 
         This is useful for picking colors from the palette.'''
